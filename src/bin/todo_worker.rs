--- conflicted
+++ resolved
@@ -117,25 +117,6 @@
             match event_loop.poll().await {
                 Ok(notification) => {
                     if let Event::Incoming(Packet::Publish(publish)) = notification {
-<<<<<<< HEAD
-                        let description = String::from_utf8_lossy(&publish.payload).to_string();
-                        let todo_name = publish.topic.clone();
-
-                        // Create a new TodoTask with optional AI enhancement
-                        match todo_list_clone.create_task_with_enhancement(
-                            description,
-                            TaskPriority::Medium,
-                            Some("mqtt".to_string()),
-                            "user".to_string(),
-                            None, // Project field
-                            None, // No AI enhancement at worker level
-                        ).await {
-                            Ok(task) => {
-                                tracing::info!("Successfully created task: {:?}", task);
-                            }
-                            Err(e) => {
-                                tracing::error!("Failed to create task: {}", e);
-=======
                         let payload = String::from_utf8_lossy(&publish.payload).to_string();
                         let topic = publish.topic.clone();
                         tracing::debug!("Received message on topic {}: {}", topic, payload);
@@ -213,7 +194,6 @@
                                         }
                                     }
                                 }
->>>>>>> c681b8ab
                             }
                         });
                     }
